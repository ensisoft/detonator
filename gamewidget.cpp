// Copyright (c) 2010-2014 Sami Väisänen, Ensisoft 
//
// http://www.ensisoft.com
//
// Permission is hereby granted, free of charge, to any person obtaining a copy
//  of this software and associated documentation files (the "Software"), to deal
//  in the Software without restriction, including without limitation the rights
//  to use, copy, modify, merge, publish, distribute, sublicense, and/or sell
//  copies of the Software, and to permit persons to whom the Software is
//  furnished to do so, subject to the following conditions:
//
// The above copyright notice and this permission notice shall be included in
//  all copies or substantial portions of the Software.
//
// THE SOFTWARE IS PROVIDED "AS IS", WITHOUT WARRANTY OF ANY KIND, EXPRESS OR
//  IMPLIED, INCLUDING BUT NOT LIMITED TO THE WARRANTIES OF MERCHANTABILITY,
//  FITNESS FOR A PARTICULAR PURPOSE AND NONINFRINGEMENT. IN NO EVENT SHALL THE
//  AUTHORS OR COPYRIGHT HOLDERS BE LIABLE FOR ANY CLAIM, DAMAGES OR OTHER
//  LIABILITY, WHETHER IN AN ACTION OF CONTRACT, TORT OR OTHERWISE, ARISING FROM,
//  OUT OF OR IN CONNECTION WITH THE SOFTWARE OR THE USE OR OTHER DEALINGS IN
//  THE SOFTWARE.

#include "config.h"
#include "warnpush.h"
#  include <QtGui/QPaintEvent>
#  include <QtGui/QKeyEvent>
#  include <QtGui/QPen>
#  include <QtGui/QBrush>
#  include <QtGui/QColor>
#  include <QtGui/QPainter>
#  include <QtGui/QFontDatabase>
#  include <QtGui/QCursor>
#  include <QtGui/QVector2D>
#  include <QtGui/QPixmap>
#  include <QtGui/QFont>
#  include <QtGui/QFontMetrics>
#  include <QtGui/QApplication>
#  include <QResource>
#  include <QFileInfo>
#  include <QtDebug>
#include "warnpop.h"
#include <cmath>
#include <ctime>

#include "gamewidget.h"
#include "game.h"
#include "level.h"

namespace invaders
{

const auto LevelUnlockCriteria = 0.85;

QString R(const QString& s) 
{ 
    QString resname = ":/dist/" + s;
    QResource resource(resname);
    if (resource.isValid())
        return resname;

    static const auto& inst = QApplication::applicationDirPath();
    return inst + "/" + s;
}

QString F(const QString& s) 
{ 
    const auto inst = QApplication::applicationDirPath();
    return inst + s;
}

// game space is discrete space from 0 to game::width() - 1 on X axis
// and from 0 to game::height() - 1 on Y axis
// we use QPoint to represent this.

// normalized widget/view space is expressed with floats from 0 to 1.0 on Y and X
// 0.0, 0.0 being the window top left and 1.0,1.0 being the window bottom right
// we use QVector2D to represent this

// eventually QPainter paint operations require coordinates in pixel space
// which runs from 0 to widget::width() on X axis and from 0 to widget::height()
// on the Y axis. this is also represented by QPoint

class TransformState 
{
public:
    TransformState(const QRect& window, const Game& game)
    {
        // we divide the widget's client area into a equal sized cells
        // according to the game's size. We also add one extra row 
        // for HUD display at the top of the screen and for the player
        // at the bottom of the screen. This provides the basic layout
        // for the game in a way that doesnt depend on any actual
        // viewport size.        
        const auto numCols = game.width();
        const auto numRows = game.height() + 2;
        // divide the widget's client area int equal sized cells
        origin_ = QPoint(window.x(), window.y());
        widget_ = QPoint(window.width(), window.height());
        scale_  = QPoint(window.width() / numCols, window.height() / numRows);        
        size_   = QPoint(numCols, numRows);
    }

    TransformState(const QRect& window, int numCols, int numRows)
    {
        // divide the widget's client area int equal sized cells
        origin_ = QPoint(window.x(), window.y());
        widget_ = QPoint(window.width(), window.height());
        scale_  = QPoint(window.width() / numCols, window.height() / numRows);
        size_   = QPoint(numCols, numRows);        
    }

    QRect toViewSpaceRect(const QPoint& gameTopLeft, const QPoint& gameTopBottom) const 
    {
        const QPoint top = toViewSpace(gameTopLeft);
        const QPoint bot = toViewSpace(gameTopBottom);
        return {top, bot};
    }

    QPoint toViewSpace(const QPoint& game) const
    {
        const int xpos = game.x() * scale_.x() + origin_.x();
        const int ypos = game.y() * scale_.y() + origin_.y();
        return { xpos, ypos };
    }

    QPoint toViewSpace(const QVector2D& norm) const 
    {
        const int xpos = widget_.x() * norm.x() + origin_.x();
        const int ypos = widget_.y() * norm.y() + origin_.y();
        return { xpos, ypos };
    }

    QVector2D toNormalizedViewSpace(const QPoint& p) const 
    {
        const float xpos = (float)p.x() / widget_.x();
        const float ypos = (float)p.y() / widget_.y();
        return {xpos, ypos};
    }

    QPoint getScale() const 
    { 
        return scale_; 
    }

    QVector2D getNormalizedScale() const 
    {
        const auto scale  = getScale();
        const auto width  = (float)viewWidth();
        const auto height = (float)viewHeight();
        return {scale.x() / width, scale.y() / height};
    }

    // get whole widget rect in widget coordinates
    QRect viewRect() const 
    { 
        return {origin_.x(), origin_.y(), widget_.x(), widget_.y()}; 
    }

    // get widget width
    int viewWidth() const 
    { 
        return widget_.x();
    }

    // get widget heigth
    int viewHeight() const 
    { 
        return widget_.y(); 
    }

    int numCols() const
    { return size_.x(); }

    int numRows() const 
    { return size_.y(); }
private:
    QPoint origin_;
    QPoint widget_;
    QPoint scale_;
    QPoint size_;
};

template<typename T>
T wrap(T max, T min, T val)
{
    if (val > max)
        return min;
    if (val < min)
        return max;
    return val;
}

template<typename T>
T clamp(T min, T val, T max)
{
    if (val < min)
        return min;
    if (val > max)
        return max;
    return val;
}




class GameWidget::Animation
{
public:
    virtual ~Animation() = default;

    // returns true if animation is still valid
    // otherwise false and the animation is expired.
    virtual bool update(quint64 dt, float tick, TransformState& state) = 0;

    // 
    virtual void paint(QPainter& painter, TransformState& state) = 0;

protected:
private:
};

class GameWidget::Explosion : public GameWidget::Animation
{
public:
    Explosion(QVector2D position, quint64 start, quint64 lifetime) : 
        position_(position), start_(start), life_(lifetime), time_(0), scale_(1.0)
    {
        const auto particles = 100;
        const auto angle = (M_PI * 2) / particles;

        for (int i=0; i<particles; ++i)
        {
            particle p;
            const auto r = (float)std::rand() / RAND_MAX;
            const auto v = (float)std::rand() / RAND_MAX;
            const auto a = i * angle + angle * r;
            p.dir.setX(std::cos(a));
            p.dir.setY(std::sin(a));
            p.dir *= v;
            p.pos  = position;
            p.a    = 0.8f;
            particles_.push_back(p);
        }
    }    

    virtual bool update(quint64 dt, float tick, TransformState& state) override
    {
        time_ += dt;
        if (time_ < start_)
            return true;

        if (time_ - start_ > life_)
            return false;

        for (auto& p : particles_)
        {
            p.pos += p.dir * (dt / 2500.0);
            p.a = clamp(0.0, p.a - (dt / 2000.0), 1.0);
        }

        return true;
    }
    virtual void paint(QPainter& painter, TransformState& state) override
    {
        if (time_ < start_)
            return;

        const auto unitScale = state.getScale();
        const auto position  = state.toViewSpace(position_);

        QColor color(255, 255, 68);
        QBrush brush(color);
        for (const auto& particle : particles_)
        {
            color.setAlpha(0xff * particle.a);            
            brush.setColor(color);
            const auto pos = state.toViewSpace(particle.pos);
            painter.fillRect(pos.x(),pos.y(), 2, 2, brush);
        }

        // explosion texture has 80 phases for the explosion
        const auto phase  = life_ / 80.0;
        const int  index  = (time_ - start_) / phase;

        const auto row = index / 10;
        const auto col = index % 10;

        // each explosion texture is 100x100px
        const auto w = 100;
        const auto h = 100;
        const auto x = col * w;
        const auto y = row * h;
        const QRect src(x, y, w, h);
            
        const auto scaledWidth  = unitScale.x() * scale_;
        const auto scaledHeight = unitScale.y() * scale_;

        QRect dst(0, 0, scaledWidth, scaledHeight);
        dst.moveTo(position -
            QPoint(scaledWidth / 2.0, scaledHeight / 2.0));

        QPixmap tex = Explosion::texture();
        painter.drawPixmap(dst, tex, src);
    }

    void setScale(float scale)
    { scale_ = scale; }

    QVector2D getPosition() const
    { return position_; }

private:
    static QPixmap texture()
    {
        static QPixmap px(R("textures/ExplosionMap.png"));
        return px;
    }
    struct particle {
        QVector2D dir;
        QVector2D pos;
        float a;
    };
    std::vector<particle> particles_;
private:
    QVector2D position_;    
    quint64 start_;
    quint64 life_;
    quint64 time_;
private:
    float scale_;
};


class GameWidget::Invader : public GameWidget::Animation
{
public:
    enum class ShipType {
        cruiser, destroyer, mother
    };

    Invader(QVector2D position, QString str, unsigned speed, ShipType type) : 
        position_(position), text_(str), time_(0), expire_(0), speed_(speed), type_(type)
    {}

    void setPosition(QVector2D position)
    {
        position_ = position;
    }

    bool update(quint64 dt, float tick, TransformState& state)
    {
        const auto unit = state.toViewSpace(QPoint(-(int)speed_, 0));
        const auto norm = state.toNormalizedViewSpace(unit);
        position_ += (norm * tick);
        if (expire_)
        {
            time_ += dt;
            if (time_ > expire_)
                return false;
        }
        return true;
    }

    float getScale() const 
    { 
        switch (type_)
        {
<<<<<<< HEAD
            case ShipType::cruiser:   return 2.0f;
            case ShipType::destroyer: return 1.8f;
            case ShipType::mother:    return 4.0f;
=======
            case ShipType::cruiser:   return 2.0;
            case ShipType::destroyer: return 2.5;
            case ShipType::mother:    return 4.0;
>>>>>>> a258d71d
        }
        return 1.0f;
    }

    void paint(QPainter& painter, TransformState& state)
    {
        // offset the texture to be centered around the position
        const auto unitScale   = state.getScale();
        const auto spriteScale = state.getScale() * getScale();
        const auto position    = state.toViewSpace(position_);

        QPixmap tex = Invader::texture(type_);
        const float width  = tex.width();
        const float height = tex.height();
        const float aspect = height / width;
        const float scaledWidth  = spriteScale.x();
        const float scaledHeight = scaledWidth * aspect;

        // set the target rectangle with the dimensions of the 
        // sprite we want to draw.
        QRect target(0, 0, scaledWidth, scaledHeight);

        // offset it so that the center is aligned with the unit position
        target.moveTo(position -
            QPoint(scaledWidth / 2.0, scaledHeight / 2.0));

        painter.drawPixmap(target, tex, tex.rect());

        target.translate(scaledWidth, 0);

        QFont font;
        font.setFamily("Monospace");
        font.setPixelSize(unitScale.y() / 2);

        QPen pen;
        pen.setWidth(2);
        pen.setColor(Qt::darkYellow);
        painter.setFont(font);
        painter.setPen(pen);
        painter.drawText(target, Qt::AlignVCenter, text_);
    }

    // get current position
    QVector2D getPosition() const 
    {
        return position_;
    }

    // get the position at ticksLater ticks time
    QVector2D getPosition(float ticksLater, const TransformState& state) const 
    {
        const auto unit = state.toViewSpace(QPoint(-(int)speed_, 0));
        const auto norm = state.toNormalizedViewSpace(unit);
        return position_ + norm * ticksLater;
    }

    void expireIn(quint64 ms)
    { expire_ = ms; }

    unsigned getSpeed() const 
    { return speed_; }

    void showHelp(const QString& help)
    { text_ = help; }

private:
    static const QPixmap& texture(ShipType type) 
    {
        static QPixmap destroyer(R("textures/Destroyer.png"));
        static QPixmap cruiser(R("textures/Cruiser.png"));
        if (type == ShipType::destroyer)
            return destroyer;

        return cruiser;
    }

private:
    QVector2D position_;
    QString text_;
    quint64 time_;
    quint64 expire_;
private:
    unsigned speed_;
private:
    ShipType type_;
};

class GameWidget::Missile : public GameWidget::Animation
{
public:
    Missile(QVector2D pos, QVector2D dir, quint64 lifetime, QString str) : 
        position_(pos), direction_(dir), life_(lifetime), time_(0), text_(str)
    {}

    // set position in normalized widget space
    void setPosition(QVector2D pos)
    {
        position_ = pos;
    }

    virtual bool update(quint64 dt, float tick, TransformState& state) override
    {
        time_ += dt;
        if (time_ > life_)
            return false;

        const auto d = (float)dt / (float)life_;
        const auto p = direction_ * d;
        position_ += p;
        return true;
    }

    void paint(QPainter& painter, TransformState& state)
    {
        const auto dim = state.getScale();
        const auto pos = state.toViewSpace(position_);

        QFont font;
        QRect rect;
        font.setFamily("Arcade");
        font.setPixelSize(dim.y() / 2);
        rect = QFontMetrics(font).boundingRect(text_);
        rect.moveTo(pos);

        QPen pen;
        pen.setWidth(2);
        pen.setColor(Qt::darkGray);
        painter.setFont(font);
        painter.setPen(pen);
        painter.drawText(rect, Qt::AlignCenter, text_);
    }
    QVector2D getPosition() const
    {
        return position_;
    }

private:
    QVector2D position_;
    QVector2D direction_;
    quint64 life_;
    quint64 time_;
    QString text_;
};


class GameWidget::BigExplosion : public GameWidget::Animation
{
public:
    BigExplosion(quint64 lifetime) : lifetime_(lifetime), time_(0)
    {}

    virtual bool update(quint64 dt, float tick, TransformState& state) override
    {
        time_ += dt;
        if (time_ > lifetime_)
            return false;
        return true;
    }
    virtual void paint(QPainter& painter, TransformState& state) override
    {
        const auto phase  = lifetime_ / 90.0;
        const auto index  = time_ / phase;
        if (index >= 90)
            return;
        const auto pixmap = loadTexture(index);

        const auto pxw = pixmap.width();
        const auto pxh = pixmap.height();
        const auto aspect = (float)pxh / (float)pxw;

        const auto numExplosions = 3;

        const auto explosionWidth  = state.viewWidth();
        const auto explosionHeight = explosionWidth * aspect;
        const auto xpos = state.viewWidth() / (numExplosions + 1);
        const auto ypos = (state.viewHeight() - explosionHeight) / 2;

        auto yoffset = 50.0;
        auto xoffset = -explosionWidth / 2.0;        
        for (auto i=0; i<numExplosions; ++i)
        {
            painter.drawPixmap((i+1) * xpos + xoffset, ypos + yoffset, explosionWidth, explosionHeight, pixmap);
            yoffset *= -1;
        }
    }

    static void prepare()
    {
        loadTexture(0);
    }

private:
    static std::vector<QPixmap> loadTextures()
    {
        std::vector<QPixmap> v;
        for (int i=1; i<=90; ++i)
        {
            v.push_back(R("textures/bomb/explosion1_00%1.png").arg(i));
        }
        return v;
    }
    static QPixmap loadTexture(unsigned index)
    {
        static auto textures = loadTextures();
        Q_ASSERT(index < textures.size());        
        return textures[index];
    }
private:
    quint64 lifetime_;
    quint64 time_;
};

class GameWidget::Score : public GameWidget::Animation
{
public:
    Score(QVector2D position, quint64 start, quint64 lifetime, unsigned score) : 
        position_(position), start_(start), life_(lifetime), time_(0), score_(score)
    {}

    virtual bool update(quint64 dt, float tick, TransformState& state) override
    {
        time_ += dt;
        if (time_ < start_)
            return true;
        return time_ - start_ < life_;
    }

    virtual void paint(QPainter& painter, TransformState& state) override
    {
        if (time_ < start_)
            return;

        const auto alpha = 1.0 - (float)(time_ - start_ )/ (float)life_;
        const auto dim = state.getScale();        
        const auto top = state.toViewSpace(position_);
        const auto end = top + dim;

        QColor color(Qt::darkYellow);
        color.setAlpha(0xff * alpha);

        QPen pen;
        pen.setWidth(2);
        pen.setColor(color);
        QFont font("Arcade");
        font.setPixelSize(dim.y() / 2.0);
        painter.setPen(pen);
        painter.setFont(font);
        painter.drawText(QRect(top, end), QString("%1").arg(score_));
    }
private:
    QVector2D position_;
    quint64 start_;
    quint64 life_;
    quint64 time_;
    unsigned score_;
};



// game space background rendering
class GameWidget::Background
{
public:
    Background() : texture_(R("textures/SpaceBackground.png"))
    {
        std::srand(std::time(nullptr));

        direction_ = QVector2D(4, 3);
        direction_.normalize();

        for (std::size_t i=0; i<300; ++i)
        {
            particle p;
            p.x = (float)std::rand() / RAND_MAX;
            p.y = (float)std::rand() / RAND_MAX;
            p.a = 0.5 + (0.5 * (float)std::rand() / RAND_MAX);
            p.v = 0.05 + (0.05 * (float)std::rand() / RAND_MAX);
            p.b = !(i % 7);
            particles_.push_back(p);
        }
    }

    void paint(QPainter& painter, const QRect& rect, const QPoint&)
    {
        QBrush space(Qt::black);
        painter.fillRect(rect, space);
        painter.drawPixmap(rect, texture_, texture_.rect());

        QBrush star(Qt::white);
        QColor col(Qt::white);

        for (const auto& p : particles_)
        {
            col.setAlpha(p.a * 0xff);
            star.setColor(col);
            const auto x = p.x * rect.width();
            const auto y = p.y * rect.height();
            painter.fillRect(x, y, 1 + p.b, 1 + p.b, star);
        }
    }
    void update(quint64 time)
    {
        const auto d = direction_ * (time / 1000.0);
        for (auto& p : particles_)
        {
            p.x = wrap(1.0, 0.0, p.x + d.x() * p.v);
            p.y = wrap(1.0, 0.0, p.y + d.y() * p.v);
        }
    }
private:
    struct particle {
        float x, y;
        float a; 
        float v;
        int   b;
    };
    std::vector<particle> particles_; 
private:
    QVector2D direction_;
    QPixmap texture_;
};

class GameWidget::Scoreboard 
{
public:
    Scoreboard(unsigned score, unsigned bonus, bool isHighScore, int unlockedLevel) 
    {
        text_.append("Level complete!\n\n");
        text_.append(QString("You scored %1 points\n").arg(score));
        text_.append(QString("Difficulty bonus %1 points\n").arg(bonus));
        text_.append(QString("Total %1 points\n\n").arg(score + bonus));

        if (isHighScore)
            text_.append("New high score!\n");

        if (unlockedLevel)
            text_.append(QString("Level %1 unlocked!\n").arg(unlockedLevel + 1));

        text_.append("\nPress Space to continue");
    }

    void paint(QPainter& painter, const QRect& area, const QPoint& scale)
    {
        QPen pen;
        pen.setWidth(1);
        pen.setColor(Qt::darkGray);

        QFont font;
        font.setFamily("Arcade");
        font.setPixelSize(scale.y() / 2);

        painter.setPen(pen);
        painter.setFont(font);
        painter.drawText(area, Qt::AlignCenter, text_);
    }
private:
    QString text_;
};

// Heads Up Display, display scoreboards etc.
class GameWidget::Display
{
public:
    Display(const Game& game) : game_(game), level_(0)
    {}
    void paint(QPainter& painter, const QRect& area, const QPoint& scale)
    {
        const auto& score  = game_.getScore();
        const auto& result = score.maxpoints ? 
            (float)score.points / (float)score.maxpoints * 100 : 0.0;
        const auto& format = QString("%1").arg(result, 0, 'f', 0);            
        const auto bombs   = game_.numBombs();
        const auto warps   = game_.numWarps();

        QPen pen;
        pen.setColor(Qt::darkGreen);
        pen.setWidth(1);
        painter.setPen(pen);        

        QFont font;
        font.setFamily("Arcade");
        font.setPixelSize(scale.y() / 2);
        painter.setFont(font);

        painter.drawText(area, Qt::AlignCenter,
            QString("Level %1 Score %2 (%3%) | Enemies x %4 | Bombs x %5 | Warps x %6 | (F1 for help)")
                .arg(level_)
                .arg(score.points)
                .arg(format)
                .arg(score.pending)
                .arg(bombs)
                .arg(warps));
    }
    void setLevel(unsigned number)
    { level_ = number; }

private:
    const Game& game_;
    unsigned level_;
};

// player representation on the screen
class GameWidget::Player 
{
public:
    Player() : text_(initString())
    {}

    void paint(QPainter& painter, const QRect& area, const TransformState& transform)
    {
        QFont font;
        font.setFamily("Arcade");
        font.setPixelSize(area.height() / 2);
        painter.setFont(font);        

        QFontMetrics fm(font);
        const auto width  = fm.width(text_);
        const auto height = fm.height();

        // calculate text X, Y (top left)
        const auto x = area.x() + ((area.width() - width) / 2.0);
        const auto y = area.y() + ((area.height() - height) / 2.0);

        if (false)
        {
            QPen pen;
            pen.setWidth(2);        
            pen.setColor(Qt::darkRed);
            painter.setPen(pen);
            painter.drawText(area, Qt::AlignCenter | Qt::AlignVCenter, text_);                
        }

        QPen pen;
        pen.setWidth(2);        
        pen.setColor(Qt::darkGray);
        painter.setPen(pen);

        QRect rect(QPoint(x, y), QPoint(x + width, y + height));
        painter.drawRect(rect);
        painter.drawText(rect, Qt::AlignCenter | Qt::AlignVCenter, text_);

        // save the missile launch position
        missile_ = transform.toNormalizedViewSpace(QPoint(x, y));
    }

    void keyPress(QKeyEvent* press, Game& game)
    {
        if (text_ == initString())
            text_.clear();

        const auto key = press->key();
        if (key == Qt::Key_Space || key == Qt::Key_Return)
        {
            if (text_ == "BOMB")
            {
                Game::bomb b;
                game.ignite(b);
            }
            else if (text_ == "WARP")
            {
                Game::timewarp w;
<<<<<<< HEAD
                w.duration = 2000;
                w.factor   = 0.2f;
=======
                w.duration = 3000;
                w.factor   = 0.2;
>>>>>>> a258d71d
                game.enter(w);
            }
            else
            {
                Game::missile m;
                m.position = missile_;
                m.string = text_.toLower();
                game.fire(m);                
            }
            text_.clear();
        }
        else if (key == Qt::Key_Backspace)
        {
            if (!text_.isEmpty())
                text_.resize(text_.size()-1);
        }
        else if (key >= 0x41 && key <= 0x5a)
        {
            text_.append(key);
        }
    }
    void reset()
    {
        text_ = initString();
    }
private:
    static 
    QString initString() 
    {
        static const QString init {
            "Type the correct pinyin to kill the enemies!"
        };
        return init;
    } 
    QString text_;
    QVector2D missile_;
};


// initial greeting and instructions
class GameWidget::Menu
{
public:
    Menu(const std::vector<std::unique_ptr<Level>>& levels,
         const std::vector<GameWidget::LevelInfo>& infos,
         const std::vector<GameWidget::Profile>& profiles)
    : levels_(levels), infos_(infos), profiles_(profiles), level_(0), profile_(0), selrow_(1)
    {}

    void update(quint64 time)
    {}

    void paint(QPainter& painter, const QRect& area, const QPoint& unit)
    {
        QPen regular;
        regular.setWidth(1);
        regular.setColor(Qt::darkGray);
        painter.setPen(regular);

        QFont font;
        font.setFamily("Arcade");
        font.setPixelSize(unit.y() / 2);        
        painter.setFont(font);

        QFont underline;
        underline.setFamily("Arcade");
        underline.setUnderline(true);
        underline.setPixelSize(unit.y() / 2);

        QPen selected;
        selected.setWidth(2);
        selected.setColor(Qt::darkGreen);

        QPen locked;
        locked.setWidth(2);
        locked.setColor(Qt::darkRed);
        
        const auto cols = 7;
        const auto rows = 6;
        TransformState state(area, cols, rows);

        QRect rect;

        rect = state.toViewSpaceRect(QPoint(0, 0), QPoint(cols, 3));
        painter.drawText(rect, Qt::AlignCenter,
            "Evil chinese characters are attacking!\n"
            "Only you can stop them by typing the right pinyin.\n"
            "Good luck.\n\n"
            "Enter - Fire\n"
            "Esc - Exit\n"
            "F1 - Help\n\n"
            "Difficulty\n");

        rect = state.toViewSpaceRect(QPoint(2, 3), QPoint(5, 4));



        TransformState sub(rect, 3, 1);
        rect = sub.toViewSpaceRect(QPoint(0, 0), QPoint(1, 1));        
        if (profile_ == 0)
        {
            painter.setFont(underline);            
            if (selrow_ == 0)
                painter.setPen(selected);        
        }

        painter.drawText(rect, Qt::AlignTop | Qt::AlignRight, "Easy");
        painter.setPen(regular);
        painter.setFont(font);

        rect = sub.toViewSpaceRect(QPoint(1, 0), QPoint(2, 1));
        if (profile_ == 1)
        {
            painter.setFont(underline);                        
            if (selrow_ == 0)        
                painter.setPen(selected);
        }

        painter.drawText(rect, Qt::AlignTop | Qt::AlignHCenter, "Normal");
        painter.setPen(regular);
        painter.setFont(font);        

        rect = sub.toViewSpaceRect(QPoint(2, 0), QPoint(3, 1));
        if (profile_ == 2)
        {
            painter.setFont(underline);            
            if (selrow_ == 0)
                painter.setPen(selected);
        }

        painter.drawText(rect, Qt::AlignTop | Qt::AlignLeft, "Chinese");
        painter.setPen(regular);
        painter.setFont(font);        

        QFont small;
        small.setFamily("Arcade");
        small.setPixelSize(unit.y() / 2.5);
        painter.setFont(small);

        const auto prev = level_ > 0 ? level_ - 1 : levels_.size() - 1;
        const auto next = (level_ + 1) % levels_.size();
        const auto& left  = levels_[prev];
        const auto& mid   = levels_[level_];
        const auto& right = levels_[next];

        rect = state.toViewSpaceRect(QPoint(1, 4), QPoint(2, 5));
        drawLevel(painter, rect, *left, prev);

        if (selrow_ == 1)
        {
            if (infos_[level_].locked)
                 painter.setPen(locked);
            else painter.setPen(selected);
        }
        else
        {
            painter.setPen(regular);
        }

        rect = state.toViewSpaceRect(QPoint(3, 4), QPoint(4, 5));
        drawLevel(painter, rect, *mid, level_);

        painter.setPen(regular);
        rect = state.toViewSpaceRect(QPoint(5, 4), QPoint(6, 5));
        painter.drawRect(rect);
        drawLevel(painter, rect, *right, next);


        rect = state.toViewSpaceRect(QPoint(0, rows-1), QPoint(cols, rows));
        painter.setPen(regular);
        painter.setFont(font);
        painter.drawText(rect, Qt::AlignCenter, "Press Space to play!\n");
    }
    void keyPress(QKeyEvent* press)
    {
        const int numLevelsMin = 0;
        const int numLevelsMax = levels_.size() - 1;
        const int numProfilesMin = 0;
        const int numProfilesMax = 2;

        const auto key = press->key();
        if (key == Qt::Key_Left)
        {
            if (selrow_ == 0)
            {
                profile_ = wrap(numProfilesMax, numProfilesMin, (int)profile_ - 1);
            }
            else
            {
                level_ = wrap(numLevelsMax, numLevelsMin, (int)level_ -1);
            }

        }
        else if (key == Qt::Key_Right)
        {
            if (selrow_ == 0)
            {
                profile_ = wrap(numProfilesMax, numProfilesMin, (int)profile_ + 1);
            }
            else
            {
                level_ = wrap(numLevelsMax, numLevelsMin, (int)level_ + 1);
            }
        }
        else if (key == Qt::Key_Up)
        {
            selrow_ = wrap(1, 0, (int)selrow_  - 1);
        }
        else if (key == Qt::Key_Down)
        {
            selrow_ = wrap(1, 0, (int)selrow_ + 1);
        }
    }

    unsigned selectedLevel() const 
    { return level_; }

    unsigned selectedProfile() const 
    { return profile_; }

    void selectLevel(unsigned level)
    { level_ = level; }

    void selectProfile(unsigned profile)
    { profile_ = profile; }
private:
    void drawLevel(QPainter& painter, const QRect& rect, const Level& level, int index)
    {
        const auto& info = infos_[index];

        QString locked;
        if (info.locked)
            locked = "Locked";
        else if (info.highScore)
            locked = QString("%1 points").arg(info.highScore);
        else locked = "Play!";

        painter.drawRect(rect);
        painter.drawText(rect, Qt::AlignCenter,
            QString("Level %1\n%2\n%3").arg(index+1).arg(level.name()).arg(locked));
    }

private:
    const std::vector<std::unique_ptr<Level>>& levels_;
    const std::vector<LevelInfo>& infos_;
    const std::vector<Profile>& profiles_;
    unsigned level_;
    unsigned profile_;
    unsigned selrow_;
};

class GameWidget::Help
{
public:
    void paint(QPainter& painter, const QRect& rect, const QPoint& scale) const 
    {
        QPen pen;
        pen.setWidth(1);
        pen.setColor(Qt::darkGray);

        QFont font;
        font.setFamily("Arcade");
        font.setPixelSize(scale.y() / 2);

        auto str = QString("%1").arg(LevelUnlockCriteria * 100, 0, 'f', 0);

        painter.setPen(pen);
        painter.setFont(font);
        painter.drawText(rect, Qt::AlignCenter, 
            QString("Kill the invaders by typing the correct pinyin.\n"
            "You get scored based on how fast you kill and\n"
            "how complicated the characters are.\n\n"
            "Invaders that approach the left edge will show the\n"
            "the pinyin string and score no points.\n"
            "You will lose points for invaders that you faill to kill.\n"
            "Score %1% or higher to unlock the next level.\n\n"
            "Type BOMB to ignite a bomb\n"
            "Type WARP to enter a timewarp\n\n"
            "Press Esc to exit\n").arg(str));
    }
};

class GameWidget::Fleet
{
public:
    Fleet(const Level& level) : level_(level)
    {}

    void update(quint64 dt)
    {}

    void paint(QPainter& painter, const QRect& area, const QPoint& scale) const
    {
        QPen pen;
        pen.setWidth(1);
        pen.setColor(Qt::darkGray);
        painter.setPen(pen);

        QFont font;
        font.setFamily("Arcade");
        font.setPixelSize(scale.y() / 2);
        painter.setFont(font);

        const auto& enemies = level_.getEnemies();
        const auto cols = 3;
        const auto rows = (enemies.size() / cols) + 2;

        TransformState state(area, cols, rows);
        const auto header = state.toViewSpaceRect(QPoint(0, 0), QPoint(cols, 1));
        const auto footer = state.toViewSpaceRect(QPoint(0, rows-1), QPoint(cols, rows));

        painter.drawText(header, Qt::AlignCenter, 
            "Kill the following enemies\n");

        for (size_t i=0; i<enemies.size(); ++i)
        {
            const auto& e   = enemies[i];
            const auto col  = i % cols;
            const auto row  = i / cols;
            const auto rect = state.toViewSpaceRect(QPoint(col, row + 1), QPoint(col+1, row+2));
            painter.drawText(rect, Qt::AlignHCenter | Qt::AlignTop,
                QString("%1 (%2) \n %3")
                .arg(e.string)
                .arg(e.killstring)
                .arg(e.help));
        }

        painter.drawText(footer, Qt::AlignCenter, "Press Space to play!");
    }

private:
    const Level& level_;
};


GameWidget::GameWidget(QWidget* parent) : QWidget(parent), 
    level_(0), profile_(0), tickDelta_(0), timeStamp_(0), warpFactor_(1.0), warpDuration_(0), masterUnlock_(false), unlimitedBombs_(false), unlimitedWarps_(false)
{
    QFontDatabase::addApplicationFont(R("fonts/ARCADE.TTF"));

    BigExplosion::prepare();

    game_.reset(new Game(20, 10));

    game_->onMissileKill = [&](const Game::invader& i, const Game::missile& m)
    {
        auto it = invaders_.find(i.identity);

        TransformState state(rect(), *game_);

        std::unique_ptr<Invader> invader(it->second.release());

        // calculate position for the invader to be in at now + missile fly time
        // and then aim the missile to that position.
        const auto tick  = 1000.0 / profiles_[profile_].speed;

        const auto missileFlyTime   = 500;
        const auto explosionTime    = 1000;
        const auto missileFlyTicks  = missileFlyTime / tick;
        const auto missileEnd       = invader->getPosition(missileFlyTicks, state);
        const auto missileBeg       = m.position;
        const auto missileDir       = missileEnd - missileBeg;

        std::unique_ptr<Animation> missile(new Missile(missileBeg, missileDir, missileFlyTime, m.string.toUpper()));
        std::unique_ptr<Explosion> explosion(new Explosion(missileEnd, missileFlyTime, explosionTime));
        std::unique_ptr<Animation> score(new Score(missileEnd, explosionTime, 2000, i.score));        

        invader->expireIn(missileFlyTime);
        explosion->setScale(invader->getScale() * 1.5);

        animations_.push_back(std::move(invader));
        animations_.push_back(std::move(missile));
        animations_.push_back(std::move(explosion));
        animations_.push_back(std::move(score));

        invaders_.erase(it);
    };

    game_->onBombKill = [&](const Game::invader& i, const Game::bomb& b)
    {
        auto it = invaders_.find(i.identity);
        auto& inv = it->second;

        std::unique_ptr<Animation> explosion(new Explosion(inv->getPosition(), 0, 1000));
        std::unique_ptr<Animation> score(new Score(inv->getPosition(), 1000, 2000, i.score));
        animations_.push_back(std::move(explosion));
        animations_.push_back(std::move(score));

        invaders_.erase(it);
    };

    game_->onBomb = [&](const Game::bomb& b) 
    {
        std::unique_ptr<Animation> explosion(new BigExplosion(1500));


        animations_.push_back(std::move(explosion));
    };

    game_->onWarp = [&](const Game::timewarp& w)
    {
        qDebug() << "begin time warp";
        warpFactor_   = w.factor;
        warpDuration_ = w.duration;
    };

    game_->onInvaderSpawn = [&](const Game::invader& inv) 
    {
        TransformState state(rect(), *game_);

        const auto view = state.toViewSpace(QPoint(inv.xpos, inv.ypos));
        const auto posi = state.toNormalizedViewSpace(view);        
        const auto type = inv.speed == 1 ? Invader::ShipType::cruiser :
            Invader::ShipType::destroyer ;

        std::unique_ptr<Invader> invader(new Invader(posi, inv.string, inv.speed, type));
        invaders_[inv.identity] = std::move(invader);
    };

    game_->onInvaderVictory = [&](const Game::invader& inv) 
    {
        invaders_.erase(inv.identity);
    };

    // invader is almost escaping unharmed. we help the player to learn
    // by changing the text from chinese to the pinyin kill string
    game_->onInvaderWarning = [&](const Game::invader& inv)
    {
        auto it = invaders_.find(inv.identity);
        it->second->showHelp(inv.killstring);
    };

    game_->onLevelComplete = [&](const Game::score& score)
    {
        qDebug() << "Level complete: points" << score.points << "maxpoints" << score.maxpoints;

        auto& level   = levels_[level_];
        auto& info    = info_[level_];
        auto& profile = profiles_[profile_];
        
        const auto base    = score.points;
        const auto bonus   = profile.speed * score.points;
        const auto final   = score.points + bonus;
        const bool hiscore = final > info.highScore;
        info.highScore = std::max(info.highScore, (unsigned)final);

        unsigned unlockLevel = 0;
        if ((base / (float)score.maxpoints) > LevelUnlockCriteria)
        {
            if (level_ < levels_.size())
            {
                if (info_[level_+1].locked)
                {
                    unlockLevel = level_ + 1;
                    info_[unlockLevel].locked = false;
                }
            }
        }

        score_.reset(new Scoreboard(base, bonus, hiscore, unlockLevel));

    };

    background_.reset(new Background);
    display_.reset(new Display(*game_));    
    player_.reset(new Player);    

    // enable keyboard events
    setFocusPolicy(Qt::StrongFocus);
    startTimer(0);

    timer_.start();
    showMenu();
}

GameWidget::~GameWidget()
{}

void GameWidget::startGame(unsigned levelIndex, unsigned profileIndex)
{
    Q_ASSERT(levelIndex < levels_.size());
    Q_ASSERT(profileIndex < profiles_.size());

    const auto& level   = levels_[levelIndex];
    const auto& profile = profiles_[profileIndex];
    qDebug() << "Start game: " << level->name() << profile.name;

    // todo: use a deterministic seed or not?
    //std::srand(std::time(nullptr));
    std::srand(0x7f6a4b + (levelIndex ^ profileIndex));

    level->reset();
    player_->reset();
    display_->setLevel(levelIndex + 1);

    Game::setup setup;
    setup.numEnemies    = profile.numEnemies;
    setup.spawnCount    = profile.spawnCount;
    setup.spawnInterval = profile.spawnInterval;
    setup.numBombs      = unlimitedBombs_ ? std::numeric_limits<unsigned>::max() : 2;
    setup.numWarps      = unlimitedWarps_ ? std::numeric_limits<unsigned>::max() : 2;
    game_->play(levels_[levelIndex].get(), setup);

    level_        = levelIndex;
    profile_      = profileIndex;
    tickDelta_    = 0;
    warpFactor_   = 1.0;
    warpDuration_ = 0;
}

void GameWidget::loadLevels(const QString& file)
{
    levels_ = Level::loadLevels(file);

    for (const auto& level : levels_)
    {
        LevelInfo info;
        info.highScore = 0;
        info.name      = level->name();
        info.locked    = true;
        info_.push_back(info);
    }
    info_[0].locked = false;
}

void GameWidget::unlockLevel(const QString& name)
{
    for (auto& info : info_)
    {
        if (info.name != name)
            continue;

        info.locked = false;
        return;
    }
}

void GameWidget::setLevelInfo(const LevelInfo& info)
{
    for (auto& i : info_)
    {
        if (i.name != info.name)
            continue;

        i = info;
        return;
    }
}

bool GameWidget::getLevelInfo(LevelInfo& info, unsigned index) const 
{
    if (index >= levels_.size())
        return false;
    info = info_[index];
    return true;
}

void GameWidget::setProfile(const Profile& profile)
{
    profiles_.push_back(profile);
}

void GameWidget::setMasterUnlock(bool onOff)
{
    masterUnlock_ = onOff;
}

void GameWidget::setUnlimitedWarps(bool onOff)
{
    unlimitedWarps_ = onOff;
}

void GameWidget::setUnlimitedBombs(bool onOff)
{
    unlimitedBombs_ = onOff;
}


void GameWidget::timerEvent(QTimerEvent* timer)
{
    TransformState state(rect(), *game_);

    // milliseconds
    const auto now  = timer_.elapsed();
    const auto time = (now - timeStamp_);
    const auto tick  = 1000.0 / profiles_[profile_].speed;    
    if (!time) 
        return;

    background_->update(time * warpFactor_);

    if (gameIsRunning())
    {
        tickDelta_ += (time * warpFactor_);
        if (tickDelta_ >= tick)
        {
            // advance game by one tick
            game_->tick();

            // synchronize invader position with the actual game position
            const auto& invaders = game_->invaders();
            for (const auto& i : invaders)
            {
                auto it   = invaders_.find(i.identity);
                auto& inv = it->second;
                const auto view = state.toViewSpace(QPoint(i.xpos, i.ypos + 1));
                const auto pos  = state.toNormalizedViewSpace(view);
                inv->setPosition(pos);
            }
            tickDelta_ = 0;
        }
        else
        {
            // fragment of time expressed in ticks
            const auto ticks = (time * warpFactor_) / tick;
            for (auto& pair : invaders_)
            {
                auto& invader = pair.second;
                invader->update(time * warpFactor_, ticks, state);
            }
        }
    }

    const auto ticks = time / tick;

    // update animations
    for (auto it = std::begin(animations_); it != std::end(animations_);)
    {
        auto& anim = *it;
        if (!anim->update(time, ticks, state))
        {
            it = animations_.erase(it);
            continue;
        }
        ++it;
    }    

    // trigger redraw
    update();

    timeStamp_ = now;

    if (warpDuration_) 
    {
        warpDuration_ = clamp(0, (int)warpDuration_ - (int)time, (int)warpDuration_);
        if (!warpDuration_)
        {
            warpFactor_ = 1.0;
            qDebug() << "warp ended";
        }
    }

}

void GameWidget::paintEvent(QPaintEvent* paint)
{
    QPainter painter(this);
    painter.setRenderHints(QPainter::HighQualityAntialiasing);

    TransformState state(rect(), *game_);

    const auto cols = state.numCols();
    const auto rows = state.numRows();
    const auto rect = this->rect();    

    background_->paint(painter, rect, state.getScale());

    if (help_)
    {
        help_->paint(painter, rect, state.getScale());
        return;
    }
    else if (menu_)
    {
        menu_->paint(painter, rect, state.getScale());
        return;
    } 
    else if (fleet_)
    {
        fleet_->paint(painter, rect, state.getScale());
        return;
    }


    if (score_ && animations_.empty())
    {
        score_->paint(painter, rect, state.getScale());
        return;
    }        

    QPoint top;
    QPoint bot;
    // layout the HUD at the first "game row"
    top = state.toViewSpace(QPoint(0, 0));
    bot = state.toViewSpace(QPoint(cols, 1));
    display_->paint(painter, QRect(top, bot), state.getScale());

    // paint the invaders
    for (auto& pair : invaders_)
    {
        auto& invader = pair.second;
        invader->paint(painter, state);
    }

    // paint animations
    for (auto& anim : animations_)
    {
        anim->paint(painter, state);
    }

    // layout the player at the last "game row"
    top = state.toViewSpace(QPoint(0, rows-1));
    bot = state.toViewSpace(QPoint(cols, rows));
    player_->paint(painter, QRect(top, bot), state);
}

void GameWidget::keyPressEvent(QKeyEvent* press)
{
    const auto key = press->key();

    if (key == Qt::Key_Escape)
    {
        if (help_)
        {
            quitHelp();
            return;
        }
        else if (menu_)
        {
            emit quitGame();
            return;
        }
        if (score_)
            quitScore();
        else if (fleet_)
            quitFleet();

        quitLevel();
        showMenu();        
    }
    else if (key == Qt::Key_Space)
    {
        if (help_)
        {
            return;
        }
        else if (menu_)
        {
            const auto level   = menu_->selectedLevel();
            const auto profile = menu_->selectedProfile();
            if (!info_[level].locked || masterUnlock_)
            {
                startGame(level, profile);
                quitMenu();
                showFleet();
            }
        }
        else if (score_)
        {
            quitScore();
            showMenu();
        }
        else if (fleet_)
        {
            quitFleet();
        }
    }
    else if (key == Qt::Key_F1)
    {
        showHelp();
    }
    else if (menu_)
    {
        menu_->keyPress(press);
    }    
    else if (player_)
    {
        player_->keyPress(press, *game_);
    }

    update();
}

bool GameWidget::gameIsRunning() const
{
    return !menu_ && !fleet_ && !help_;
}

void GameWidget::showMenu()
{
    menu_.reset(new Menu(levels_, info_, profiles_));
    menu_->selectLevel(level_);
    menu_->selectProfile(profile_);
}

void GameWidget::showHelp()
{
    help_.reset(new Help);
}

void GameWidget::showFleet()
{
    const auto& level = *levels_[level_];
    fleet_.reset(new Fleet(level));
}
void GameWidget::quitHelp()
{
    help_.reset();
}

void GameWidget::quitFleet()
{
    fleet_.reset();
}

void GameWidget::quitMenu()
{
    menu_.reset();
}

void GameWidget::quitScore()
{
    score_.reset();
}

void GameWidget::quitLevel()
{
    if (game_->isRunning())
    {
        game_->quitLevel();
        invaders_.clear();
        animations_.clear();
    }
    warpFactor_ = 1.0;
}

} // invaders<|MERGE_RESOLUTION|>--- conflicted
+++ resolved
@@ -365,15 +365,9 @@
     { 
         switch (type_)
         {
-<<<<<<< HEAD
             case ShipType::cruiser:   return 2.0f;
-            case ShipType::destroyer: return 1.8f;
+            case ShipType::destroyer: return 2.5f;
             case ShipType::mother:    return 4.0f;
-=======
-            case ShipType::cruiser:   return 2.0;
-            case ShipType::destroyer: return 2.5;
-            case ShipType::mother:    return 4.0;
->>>>>>> a258d71d
         }
         return 1.0f;
     }
@@ -835,13 +829,8 @@
             else if (text_ == "WARP")
             {
                 Game::timewarp w;
-<<<<<<< HEAD
-                w.duration = 2000;
+                w.duration = 3000;
                 w.factor   = 0.2f;
-=======
-                w.duration = 3000;
-                w.factor   = 0.2;
->>>>>>> a258d71d
                 game.enter(w);
             }
             else
